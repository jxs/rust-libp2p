--- conflicted
+++ resolved
@@ -22,11 +22,8 @@
 
 - Feature-gate `NetworkBehaviour` macro behind `macros` feature flag. See [PR 3055].
 
-<<<<<<< HEAD
-[PR 3011]: https://github.com/libp2p/rust-libp2p/pull/3011
-=======
 - Make executor in Swarm constructor explicit. See [PR 3097].
-  
+
   Supported executors:
   - Tokio
 
@@ -43,7 +40,7 @@
     let swarm = Swarm::with_tokio_executor(transport, behaviour, peer_id);
     ```
   - Async Std
-    
+
     Previously
     ```rust
     let swarm = SwarmBuilder::new(transport, behaviour, peer_id)
@@ -57,7 +54,7 @@
     let swarm = Swarm::with_async_std_executor(transport, behaviour, peer_id);
     ```
   - ThreadPool (see [Issue 3107])
-    
+
     In most cases ThreadPool can be replaced by executors or spawning on the local task.
 
     Previously
@@ -70,20 +67,20 @@
     let swarm = Swarm::with_threadpool_executor(transport, behaviour, peer_id);
     ```
   - Without
-    
+
     Spawns the tasks on the current task, this may result in bad performance so try to use an executor where possible. Previously this was just a fallback when no executor was specified and constructing a `ThreadPool` failed.
 
     New
     ```rust
     let swarm = Swarm::without_executor(transport, behaviour, peer_id);
     ```
-  
+
   Deprecated APIs:
   - `Swarm::new`
   - `SwarmBuilder::new`
   - `SwarmBuilder::executor`
 
->>>>>>> d5ea93dd
+[PR 3011]: https://github.com/libp2p/rust-libp2p/pull/3011
 [PR 3055]: https://github.com/libp2p/rust-libp2p/pull/3055
 [PR 3097]: https://github.com/libp2p/rust-libp2p/pull/3097
 [Issue 3107]: https://github.com/libp2p/rust-libp2p/issues/3107
