--- conflicted
+++ resolved
@@ -23,12 +23,7 @@
   If you have previously set `connection_event_buffer_size` you should re-evaluate what a good size for a _per connection_ buffer is.
   See [PR 3188].
 
-<<<<<<< HEAD
 [PR 3364]: https://github.com/libp2p/rust-libp2p/pull/3364
-=======
-- Remove `ConnectionId::new`. Manually creating `ConnectionId`s is now unsupported. See [PR 3327].
-
->>>>>>> 778f7a2d
 [PR 3170]: https://github.com/libp2p/rust-libp2p/pull/3170
 [PR 3134]: https://github.com/libp2p/rust-libp2p/pull/3134
 [PR 3153]: https://github.com/libp2p/rust-libp2p/pull/3153
