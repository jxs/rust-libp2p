// Copyright 2019 Parity Technologies (UK) Ltd.
//
// Permission is hereby granted, free of charge, to any person obtaining a
// copy of this software and associated documentation files (the "Software"),
// to deal in the Software without restriction, including without limitation
// the rights to use, copy, modify, merge, publish, distribute, sublicense,
// and/or sell copies of the Software, and to permit persons to whom the
// Software is furnished to do so, subject to the following conditions:
//
// The above copyright notice and this permission notice shall be included in
// all copies or substantial portions of the Software.
//
// THE SOFTWARE IS PROVIDED "AS IS", WITHOUT WARRANTY OF ANY KIND, EXPRESS
// OR IMPLIED, INCLUDING BUT NOT LIMITED TO THE WARRANTIES OF MERCHANTABILITY,
// FITNESS FOR A PARTICULAR PURPOSE AND NONINFRINGEMENT. IN NO EVENT SHALL THE
// AUTHORS OR COPYRIGHT HOLDERS BE LIABLE FOR ANY CLAIM, DAMAGES OR OTHER
// LIABILITY, WHETHER IN AN ACTION OF CONTRACT, TORT OR OTHERWISE, ARISING
// FROM, OUT OF OR IN CONNECTION WITH THE SOFTWARE OR THE USE OR OTHER
// DEALINGS IN THE SOFTWARE.

use crate::behaviour::{inject_from_swarm, FromSwarm};
use crate::handler::{
    ConnectionHandler, ConnectionHandlerEvent, ConnectionHandlerUpgrErr, IntoConnectionHandler,
    KeepAlive, SubstreamProtocol,
};
use crate::upgrade::{InboundUpgradeSend, OutboundUpgradeSend, SendWrapper};
use crate::{NetworkBehaviour, NetworkBehaviourAction, PollParameters};
use either::Either;
use libp2p_core::{
    either::{EitherError, EitherOutput},
    upgrade::{DeniedUpgrade, EitherUpgrade},
    ConnectedPoint, Multiaddr, PeerId,
};
use std::{task::Context, task::Poll};

/// Implementation of `NetworkBehaviour` that can be either in the disabled or enabled state.
///
/// The state can only be chosen at initialization.
pub struct Toggle<TBehaviour> {
    inner: Option<TBehaviour>,
}

impl<TBehaviour> Toggle<TBehaviour> {
    /// Returns `true` if `Toggle` is enabled and `false` if it's disabled.
    pub fn is_enabled(&self) -> bool {
        self.inner.is_some()
    }

    /// Returns a reference to the inner `NetworkBehaviour`.
    pub fn as_ref(&self) -> Option<&TBehaviour> {
        self.inner.as_ref()
    }

    /// Returns a mutable reference to the inner `NetworkBehaviour`.
    pub fn as_mut(&mut self) -> Option<&mut TBehaviour> {
        self.inner.as_mut()
    }
}

impl<TBehaviour> From<Option<TBehaviour>> for Toggle<TBehaviour> {
    fn from(inner: Option<TBehaviour>) -> Self {
        Toggle { inner }
    }
}

impl<TBehaviour> NetworkBehaviour for Toggle<TBehaviour>
where
    TBehaviour: NetworkBehaviour,
{
    type ConnectionHandler = ToggleIntoConnectionHandler<TBehaviour::ConnectionHandler>;
    type OutEvent = TBehaviour::OutEvent;

    fn new_handler(&mut self) -> Self::ConnectionHandler {
        ToggleIntoConnectionHandler {
            inner: self.inner.as_mut().map(|i| i.new_handler()),
        }
    }

    fn addresses_of_peer(&mut self, peer_id: &PeerId) -> Vec<Multiaddr> {
        self.inner
            .as_mut()
            .map(|b| b.addresses_of_peer(peer_id))
            .unwrap_or_else(Vec::new)
    }

<<<<<<< HEAD
    fn on_swarm_event(&mut self, event: super::FromSwarm<Self::ConnectionHandler>) {
        if let Some(behaviour) = &mut self.inner {
            if let Some(event) = event.maybe_map_handler(|h| h.inner, |h| h.inner) {
                behaviour.on_swarm_event(event);
=======
    fn on_swarm_event(&mut self, event: FromSwarm<Self::ConnectionHandler>) {
        if let Some(behaviour) = &mut self.inner {
            if let Some(event) = event.maybe_map_handler(|h| h.inner, |h| h.inner) {
                inject_from_swarm(behaviour, event);
>>>>>>> 73e0dcfc
            }
        }
    }

    fn on_connection_handler_event(
        &mut self,
        peer_id: PeerId,
        connection_id: libp2p_core::connection::ConnectionId,
        event: crate::THandlerOutEvent<Self>,
    ) {
        if let Some(behaviour) = &mut self.inner {
<<<<<<< HEAD
            behaviour.on_connection_handler_event(peer_id, connection_id, event)
=======
            #[allow(deprecated)]
            behaviour.inject_event(peer_id, connection_id, event)
>>>>>>> 73e0dcfc
        }
    }

    fn poll(
        &mut self,
        cx: &mut Context<'_>,
        params: &mut impl PollParameters,
    ) -> Poll<NetworkBehaviourAction<Self::OutEvent, Self::ConnectionHandler>> {
        if let Some(inner) = self.inner.as_mut() {
            inner.poll(cx, params).map(|action| {
                action.map_handler(|h| ToggleIntoConnectionHandler { inner: Some(h) })
            })
        } else {
            Poll::Pending
        }
    }
}

/// Implementation of `IntoConnectionHandler` that can be in the disabled state.
pub struct ToggleIntoConnectionHandler<TInner> {
    inner: Option<TInner>,
}

impl<TInner> IntoConnectionHandler for ToggleIntoConnectionHandler<TInner>
where
    TInner: IntoConnectionHandler,
{
    type Handler = ToggleConnectionHandler<TInner::Handler>;

    fn into_handler(
        self,
        remote_peer_id: &PeerId,
        connected_point: &ConnectedPoint,
    ) -> Self::Handler {
        ToggleConnectionHandler {
            inner: self
                .inner
                .map(|h| h.into_handler(remote_peer_id, connected_point)),
        }
    }

    fn inbound_protocol(&self) -> <Self::Handler as ConnectionHandler>::InboundProtocol {
        if let Some(inner) = self.inner.as_ref() {
            EitherUpgrade::A(SendWrapper(inner.inbound_protocol()))
        } else {
            EitherUpgrade::B(SendWrapper(DeniedUpgrade))
        }
    }
}

/// Implementation of [`ConnectionHandler`] that can be in the disabled state.
pub struct ToggleConnectionHandler<TInner> {
    inner: Option<TInner>,
}

impl<TInner> ConnectionHandler for ToggleConnectionHandler<TInner>
where
    TInner: ConnectionHandler,
{
    type InEvent = TInner::InEvent;
    type OutEvent = TInner::OutEvent;
    type Error = TInner::Error;
    type InboundProtocol =
        EitherUpgrade<SendWrapper<TInner::InboundProtocol>, SendWrapper<DeniedUpgrade>>;
    type OutboundProtocol = TInner::OutboundProtocol;
    type OutboundOpenInfo = TInner::OutboundOpenInfo;
    type InboundOpenInfo = Either<TInner::InboundOpenInfo, ()>;

    fn listen_protocol(&self) -> SubstreamProtocol<Self::InboundProtocol, Self::InboundOpenInfo> {
        if let Some(inner) = self.inner.as_ref() {
            inner
                .listen_protocol()
                .map_upgrade(|u| EitherUpgrade::A(SendWrapper(u)))
                .map_info(Either::Left)
        } else {
            SubstreamProtocol::new(
                EitherUpgrade::B(SendWrapper(DeniedUpgrade)),
                Either::Right(()),
            )
        }
    }

    fn inject_fully_negotiated_inbound(
        &mut self,
        out: <Self::InboundProtocol as InboundUpgradeSend>::Output,
        info: Self::InboundOpenInfo,
    ) {
        let out = match out {
            EitherOutput::First(out) => out,
            EitherOutput::Second(v) => void::unreachable(v),
        };

        if let Either::Left(info) = info {
            self.inner
                .as_mut()
                .expect("Can't receive an inbound substream if disabled; QED")
                .inject_fully_negotiated_inbound(out, info)
        } else {
            panic!("Unexpected Either::Right in enabled `inject_fully_negotiated_inbound`.")
        }
    }

    fn inject_fully_negotiated_outbound(
        &mut self,
        out: <Self::OutboundProtocol as OutboundUpgradeSend>::Output,
        info: Self::OutboundOpenInfo,
    ) {
        self.inner
            .as_mut()
            .expect("Can't receive an outbound substream if disabled; QED")
            .inject_fully_negotiated_outbound(out, info)
    }

    fn inject_event(&mut self, event: Self::InEvent) {
        self.inner
            .as_mut()
            .expect("Can't receive events if disabled; QED")
            .inject_event(event)
    }

    fn inject_address_change(&mut self, addr: &Multiaddr) {
        if let Some(inner) = self.inner.as_mut() {
            inner.inject_address_change(addr)
        }
    }

    fn inject_dial_upgrade_error(
        &mut self,
        info: Self::OutboundOpenInfo,
        err: ConnectionHandlerUpgrErr<<Self::OutboundProtocol as OutboundUpgradeSend>::Error>,
    ) {
        self.inner
            .as_mut()
            .expect("Can't receive an outbound substream if disabled; QED")
            .inject_dial_upgrade_error(info, err)
    }

    fn inject_listen_upgrade_error(
        &mut self,
        info: Self::InboundOpenInfo,
        err: ConnectionHandlerUpgrErr<<Self::InboundProtocol as InboundUpgradeSend>::Error>,
    ) {
        let (inner, info) = match (self.inner.as_mut(), info) {
            (Some(inner), Either::Left(info)) => (inner, info),
            // Ignore listen upgrade errors in disabled state.
            (None, Either::Right(())) => return,
            (Some(_), Either::Right(())) => panic!(
                "Unexpected `Either::Right` inbound info through \
                 `inject_listen_upgrade_error` in enabled state.",
            ),
            (None, Either::Left(_)) => panic!(
                "Unexpected `Either::Left` inbound info through \
                 `inject_listen_upgrade_error` in disabled state.",
            ),
        };

        let err = match err {
            ConnectionHandlerUpgrErr::Timeout => ConnectionHandlerUpgrErr::Timeout,
            ConnectionHandlerUpgrErr::Timer => ConnectionHandlerUpgrErr::Timer,
            ConnectionHandlerUpgrErr::Upgrade(err) => {
                ConnectionHandlerUpgrErr::Upgrade(err.map_err(|err| match err {
                    EitherError::A(e) => e,
                    EitherError::B(v) => void::unreachable(v),
                }))
            }
        };

        inner.inject_listen_upgrade_error(info, err)
    }

    fn connection_keep_alive(&self) -> KeepAlive {
        self.inner
            .as_ref()
            .map(|h| h.connection_keep_alive())
            .unwrap_or(KeepAlive::No)
    }

    fn poll(
        &mut self,
        cx: &mut Context<'_>,
    ) -> Poll<
        ConnectionHandlerEvent<
            Self::OutboundProtocol,
            Self::OutboundOpenInfo,
            Self::OutEvent,
            Self::Error,
        >,
    > {
        if let Some(inner) = self.inner.as_mut() {
            inner.poll(cx)
        } else {
            Poll::Pending
        }
    }
}

#[cfg(test)]
mod tests {
    use super::*;
    use crate::dummy;

    /// A disabled [`ToggleConnectionHandler`] can receive listen upgrade errors in
    /// the following two cases:
    ///
    /// 1. Protocol negotiation on an incoming stream failed with no protocol
    ///    being agreed on.
    ///
    /// 2. When combining [`ConnectionHandler`] implementations a single
    ///    [`ConnectionHandler`] might be notified of an inbound upgrade error
    ///    unrelated to its own upgrade logic. For example when nesting a
    ///    [`ToggleConnectionHandler`] in a
    ///    [`ConnectionHandlerSelect`](crate::connection_handler::ConnectionHandlerSelect)
    ///    the former might receive an inbound upgrade error even when disabled.
    ///
    /// [`ToggleConnectionHandler`] should ignore the error in both of these cases.
    #[test]
    fn ignore_listen_upgrade_error_when_disabled() {
        let mut handler = ToggleConnectionHandler::<dummy::ConnectionHandler> { inner: None };

        handler.inject_listen_upgrade_error(Either::Right(()), ConnectionHandlerUpgrErr::Timeout);
    }
}<|MERGE_RESOLUTION|>--- conflicted
+++ resolved
@@ -83,17 +83,10 @@
             .unwrap_or_else(Vec::new)
     }
 
-<<<<<<< HEAD
-    fn on_swarm_event(&mut self, event: super::FromSwarm<Self::ConnectionHandler>) {
-        if let Some(behaviour) = &mut self.inner {
-            if let Some(event) = event.maybe_map_handler(|h| h.inner, |h| h.inner) {
-                behaviour.on_swarm_event(event);
-=======
     fn on_swarm_event(&mut self, event: FromSwarm<Self::ConnectionHandler>) {
         if let Some(behaviour) = &mut self.inner {
             if let Some(event) = event.maybe_map_handler(|h| h.inner, |h| h.inner) {
                 inject_from_swarm(behaviour, event);
->>>>>>> 73e0dcfc
             }
         }
     }
@@ -105,12 +98,8 @@
         event: crate::THandlerOutEvent<Self>,
     ) {
         if let Some(behaviour) = &mut self.inner {
-<<<<<<< HEAD
-            behaviour.on_connection_handler_event(peer_id, connection_id, event)
-=======
             #[allow(deprecated)]
             behaviour.inject_event(peer_id, connection_id, event)
->>>>>>> 73e0dcfc
         }
     }
 
