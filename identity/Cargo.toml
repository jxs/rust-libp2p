--- conflicted
+++ resolved
@@ -30,11 +30,7 @@
 zeroize = { version = "1.7", optional = true }
 
 [target.'cfg(not(target_arch = "wasm32"))'.dependencies]
-<<<<<<< HEAD
-ring = { version = "0.17.8", features = [ "alloc", "std"], default-features = false, optional = true }
-=======
 ring = { workspace = true, features = ["alloc", "std"], optional = true }
->>>>>>> 65ffb8e7
 
 [features]
 secp256k1 = ["dep:libsecp256k1", "dep:asn1_der", "dep:sha2", "dep:hkdf", "dep:zeroize"]
