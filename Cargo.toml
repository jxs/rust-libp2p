--- conflicted
+++ resolved
@@ -88,12 +88,8 @@
 libp2p-relay = { version = "0.16.0", path = "protocols/relay" }
 libp2p-rendezvous = { version = "0.13.0", path = "protocols/rendezvous" }
 libp2p-request-response = { version = "0.25.0", path = "protocols/request-response" }
-<<<<<<< HEAD
 libp2p-upnp = { version = "0.1.0", path = "protocols/upnp" }
-libp2p-swarm = { version = "0.43.0", path = "swarm" }
-=======
 libp2p-swarm = { version = "0.43.1", path = "swarm" }
->>>>>>> 185cb4a2
 libp2p-swarm-derive = { version = "0.33.0", path = "swarm-derive" }
 libp2p-swarm-test = { version = "0.2.0", path = "swarm-test" }
 libp2p-tcp = { version = "0.40.0", path = "transports/tcp" }
