--- conflicted
+++ resolved
@@ -87,12 +87,8 @@
 libp2p-quic = { version = "0.8.0-alpha", path = "transports/quic" }
 libp2p-relay = { version = "0.16.1", path = "protocols/relay" }
 libp2p-rendezvous = { version = "0.13.0", path = "protocols/rendezvous" }
-<<<<<<< HEAD
-libp2p-request-response = { version = "0.25.0", path = "protocols/request-response" }
 libp2p-upnp = { version = "0.1.0", path = "protocols/upnp" }
-=======
 libp2p-request-response = { version = "0.25.1", path = "protocols/request-response" }
->>>>>>> 293128dd
 libp2p-swarm = { version = "0.43.1", path = "swarm" }
 libp2p-swarm-derive = { version = "0.33.0", path = "swarm-derive" }
 libp2p-swarm-test = { version = "0.2.0", path = "swarm-test" }
