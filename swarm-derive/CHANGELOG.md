<<<<<<< HEAD
# 0.30.2 - [unreleased]

- Replace `NetworkBehaviour` Derive macro deprecated `inject_*` method implementations
  with the new `on_swarm_event` and `on_connection_handler_event`.
  See [PR 3011].

[PR 3011]: https://github.com/libp2p/rust-libp2p/pull/3011
=======
# 0.30.2 [unreleased]

- Add `prelude` configuration option.
  The derive-macro generates code that needs to refer to various symbols. See [PR 3055].

[PR 3055]: https://github.com/libp2p/rust-libp2p/pull/3055
>>>>>>> 7daa0c11

# 0.30.1

- Fix an issue where the derive would generate bad code if the type parameters between the behaviour and a custom
  out event differed. See [PR 2907].
- Fix an issue where the derive would generate incorrect code depending on available imports. See [PR 2921].

[PR 2907]: https://github.com/libp2p/rust-libp2p/pull/2907
[PR 2921]: https://github.com/libp2p/rust-libp2p/pull/2921

# 0.30.0

- Remove support for removed `NetworkBehaviourEventProcess`. See [PR 2840].

- Remove support for custom `poll` method on `NetworkBehaviour` via `#[behaviour(poll_method =
  "poll")]`. See [PR 2841].

[PR 2840]: https://github.com/libp2p/rust-libp2p/pull/2840
[PR 2841]: https://github.com/libp2p/rust-libp2p/pull/2841

- Remove support for non-`NetworkBehaviour` fields on main `struct` via `#[behaviour(ignore)]`. See
  [PR 2842].

[PR 2842]: https://github.com/libp2p/rust-libp2p/pull/2842

# 0.29.0

- Generate `NetworkBehaviour::OutEvent` if not provided through `#[behaviour(out_event =
  "MyOutEvent")]` and event processing is disabled (default).

# 0.28.0

- Import `ListenerId` from `libp2p::core::transport`. See [PR 2652].

[PR 2652]: https://github.com/libp2p/rust-libp2p/pull/2652

# 0.27.2

- Replace references of Protocol Handler with Connection Handler. See [PR 2640].

[PR 2640]: https://github.com/libp2p/rust-libp2p/pull/2640

# 0.27.1

- Allow mixing of ignored fields. See [PR 2570].

[PR 2570]: https://github.com/libp2p/rust-libp2p/pull/2570

# 0.27.0 [2022-02-22]

- Adjust to latest changes in `libp2p-swarm`.

# 0.26.1 [2022-01-27]

- Remove unnecessary clone of error in `inject_dial_failure` (see [PR 2349]).

- Migrate to Rust edition 2021 (see [PR 2339]).

[PR 2339]: https://github.com/libp2p/rust-libp2p/pull/2339
[PR 2349]: https://github.com/libp2p/rust-libp2p/pull/2349

# 0.26.0 [2021-11-16]

- Adjust to advanced dialing requests API changes (see [PR 2317]).

[PR 2317]: https://github.com/libp2p/rust-libp2p/pull/2317

# 0.25.0 [2021-11-01]

- Update to latest `libp2p-swarm` changes (see [PR 2191]).

- Make `event_process = false` the default.

[PR 2191]: https://github.com/libp2p/rust-libp2p/pull/2191

# 0.24.0 [2021-07-12]

- Handle `NetworkBehaviourAction::CloseConnection`. See [PR 2110] for details.

[PR 2110]: https://github.com/libp2p/rust-libp2p/pull/2110/

# 0.23.0 [2021-04-14]

- Extend `NetworkBehaviour` callbacks, more concretely introducing new `fn
  inject_new_listener` and `fn inject_expired_external_addr` and have `fn
  inject_{new,expired}_listen_addr` provide a `ListenerId` [PR
  2011](https://github.com/libp2p/rust-libp2p/pull/2011).

# 0.22.0 [2021-02-15]

- Rename the crate to `libp2p-swarm-derive`.

# 0.21.0 [2020-11-25]

- Update for compatibility with `libp2p-swarm-0.25`.

# 0.20.2 [2020-07-28]

- Generate fully-qualified method name for `poll` to avoid
ambiguity. [PR 1681](https://github.com/libp2p/rust-libp2p/pull/1681).

# 0.20.1 [2020-07-08]

- Allow users to opt out of the `NetworkBehaviourEventProcess`
mechanism through `#[behaviour(event_process = false)]`. This is
useful if users want to process all events while polling the
swarm through `SwarmEvent::Behaviour`.<|MERGE_RESOLUTION|>--- conflicted
+++ resolved
@@ -1,19 +1,14 @@
-<<<<<<< HEAD
 # 0.30.2 - [unreleased]
 
 - Replace `NetworkBehaviour` Derive macro deprecated `inject_*` method implementations
   with the new `on_swarm_event` and `on_connection_handler_event`.
   See [PR 3011].
 
-[PR 3011]: https://github.com/libp2p/rust-libp2p/pull/3011
-=======
-# 0.30.2 [unreleased]
-
 - Add `prelude` configuration option.
   The derive-macro generates code that needs to refer to various symbols. See [PR 3055].
 
+[PR 3011]: https://github.com/libp2p/rust-libp2p/pull/3011
 [PR 3055]: https://github.com/libp2p/rust-libp2p/pull/3055
->>>>>>> 7daa0c11
 
 # 0.30.1
 
