--- conflicted
+++ resolved
@@ -1,5 +1,4 @@
-<<<<<<< HEAD
-# 0.23.1 [unreleased]
+# 0.24.0 [unreleased]
 
 - Rename types as per [discussion 2174].
   `RequestResponse` has been renamed to `Behaviour`.
@@ -8,13 +7,10 @@
   and refer to its types via `request_response::`. For example: `request_response::Behaviour` or `request_response::Event`.
   See [PR 3159].
 
+- Update to `libp2p-swarm` `v0.42.0`.
+
 [discussion 2174]: https://github.com/libp2p/rust-libp2p/discussions/2174
 [PR 3159]: https://github.com/libp2p/rust-libp2p/pull/3159
-=======
-# 0.24.0 [unreleased]
-
-- Update to `libp2p-swarm` `v0.42.0`.
->>>>>>> f8f19baa
 
 # 0.23.0
 
