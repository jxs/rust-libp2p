--- conflicted
+++ resolved
@@ -22,7 +22,6 @@
 
 use super::*;
 use crate::subscription_filter::WhitelistSubscriptionFilter;
-<<<<<<< HEAD
 use crate::transform::{DataTransform, IdentityTransform};
 use crate::types::{RpcOut, RpcReceiver};
 use crate::ValidationError;
@@ -33,12 +32,6 @@
 use byteorder::{BigEndian, ByteOrder};
 use futures::stream;
 use libp2p_core::{ConnectedPoint, Endpoint};
-=======
-use crate::{config::ConfigBuilder, types::Rpc, IdentTopic as Topic};
-use async_std::net::Ipv4Addr;
-use byteorder::{BigEndian, ByteOrder};
-use libp2p_core::ConnectedPoint;
->>>>>>> 4dfc45bf
 use rand::Rng;
 use std::future::poll_fn;
 use std::thread::sleep;
@@ -4171,35 +4164,20 @@
     //create 5 peers with the same ip
     let addr = Multiaddr::from(Ipv4Addr::new(10, 1, 2, 3));
     let peers = vec![
-<<<<<<< HEAD
         add_peer_with_addr(&mut gs, &vec![], false, false, addr.clone()).0,
         add_peer_with_addr(&mut gs, &vec![], false, false, addr.clone()).0,
         add_peer_with_addr(&mut gs, &vec![], true, false, addr.clone()).0,
         add_peer_with_addr(&mut gs, &vec![], true, false, addr.clone()).0,
         add_peer_with_addr(&mut gs, &vec![], true, true, addr.clone()).0,
-=======
-        add_peer_with_addr(&mut gs, &[], false, false, addr.clone()),
-        add_peer_with_addr(&mut gs, &[], false, false, addr.clone()),
-        add_peer_with_addr(&mut gs, &[], true, false, addr.clone()),
-        add_peer_with_addr(&mut gs, &[], true, false, addr.clone()),
-        add_peer_with_addr(&mut gs, &[], true, true, addr.clone()),
->>>>>>> 4dfc45bf
     ];
 
     //create 4 other peers with other ip
     let addr2 = Multiaddr::from(Ipv4Addr::new(10, 1, 2, 4));
     let others = vec![
-<<<<<<< HEAD
         add_peer_with_addr(&mut gs, &vec![], false, false, addr2.clone()).0,
         add_peer_with_addr(&mut gs, &vec![], false, false, addr2.clone()).0,
         add_peer_with_addr(&mut gs, &vec![], true, false, addr2.clone()).0,
         add_peer_with_addr(&mut gs, &vec![], true, false, addr2.clone()).0,
-=======
-        add_peer_with_addr(&mut gs, &[], false, false, addr2.clone()),
-        add_peer_with_addr(&mut gs, &[], false, false, addr2.clone()),
-        add_peer_with_addr(&mut gs, &[], true, false, addr2.clone()),
-        add_peer_with_addr(&mut gs, &[], true, false, addr2.clone()),
->>>>>>> 4dfc45bf
     ];
 
     //no penalties yet
