# 0.41.0 [unreleased]

- Change default `cache_size` of `Config` to 100. See [PR 2995].

- Update to `prost-codec` `v0.3.0`.

- Update to `libp2p-core` `v0.38.0`.

- Update to `libp2p-swarm` `v0.41.0`.

<<<<<<< HEAD
- Replace `Behaviour`'s `NetworkBehaviour` implemention `inject_*` methods with the new `on_*` methods.
  See [PR 3011].

[PR 3011]: https://github.com/libp2p/rust-libp2p/pull/3011
=======
[PR 2995]: https://github.com/libp2p/rust-libp2p/pull/2995
>>>>>>> ba14ffdd

# 0.40.0

- Update dependencies.

- Rename types as per [discussion 2174].
  `Identify` has been renamed to `Behaviour`.
  The `Identify` prefix has been removed from various types like `IdentifyEvent`.
  Users should prefer importing the identify protocol as a module (`use libp2p::identify;`),
  and refer to its types via `identify::`. For example: `identify::Behaviour` or `identify::Event`.

  [discussion 2174]: https://github.com/libp2p/rust-libp2p/discussions/2174

- Update to `libp2p-core` `v0.37.0`.

- Update to `libp2p-swarm` `v0.40.0`.

# 0.39.0

- Update to `libp2p-swarm` `v0.39.0`.

- Update to `libp2p-core` `v0.36.0`.

# 0.38.0

- Update prost requirement from 0.10 to 0.11 which no longer installs the protoc Protobuf compiler.
  Thus you will need protoc installed locally. See [PR 2788].

- Update to `libp2p-swarm` `v0.38.0`.

- Expose `PROTOCOL_NAME` and `PUSH_PROTOCOL_NAME`. See [PR 2734].

- Update to `libp2p-core` `v0.35.0`.

[PR 2788]: https://github.com/libp2p/rust-libp2p/pull/2788
[PR 2734]: https://github.com/libp2p/rust-libp2p/pull/2734/

# 0.37.0

- Update to `libp2p-core` `v0.34.0`.

- Update to `libp2p-swarm` `v0.37.0`.

- Extend log message on second identify push stream with peer ID.

# 0.36.1

- Allow at most one inbound identify push stream.

# 0.36.0

- Update to `libp2p-core` `v0.33.0`.

- Update to `libp2p-swarm` `v0.36.0`.

- Expose explicits errors via `UpgradeError` instead of generic `io::Error`. See [PR 2630].

[PR 2630]: https://github.com/libp2p/rust-libp2p/pull/2630
# 0.35.0

- Update to `libp2p-swarm` `v0.35.0`.

# 0.34.0 [2022-02-22]

- Update to `libp2p-core` `v0.32.0`.

- Update to `libp2p-swarm` `v0.34.0`.

- Merge NetworkBehaviour's inject_\* paired methods (see PR 2445).

[PR 2445]: https://github.com/libp2p/rust-libp2p/pull/2445

# 0.33.0 [2022-01-27]

- Update dependencies.

- Migrate to Rust edition 2021 (see [PR 2339]).

[PR 2339]: https://github.com/libp2p/rust-libp2p/pull/2339

# 0.32.0 [2021-11-16]

- Use `futures-timer` instead of `wasm-timer` (see [PR 2245]).
- Filter invalid peers from cache used in `addresses_of_peer` – [PR 2338].

- Update dependencies.

[PR 2245]: https://github.com/libp2p/rust-libp2p/pull/2245
[PR 2338]: https://github.com/libp2p/rust-libp2p/pull/2338

# 0.31.0 [2021-11-01]

- Make default features of `libp2p-core` optional.
  [PR 2181](https://github.com/libp2p/rust-libp2p/pull/2181)

- Update dependencies.

- Assist in peer discovery by optionally returning reported listen addresses
  of other peers from `addresses_of_peer` (see [PR
  2232](https://github.com/libp2p/rust-libp2p/pull/2232)), disabled by default.

# 0.30.0 [2021-07-12]

- Update dependencies.

# 0.29.0 [2021-04-13]

- Add support for configurable automatic push to connected peers
  on listen addr changes. Disabled by default.
  [PR 2004](https://github.com/libp2p/rust-libp2p/pull/2004)

- Implement the `/ipfs/id/push/1.0.0` protocol.
  cf. https://github.com/libp2p/specs/tree/master/identify#identifypush
  [PR 1999](https://github.com/libp2p/rust-libp2p/pull/1999)

- Emit `IdentifyEvent::Pushed` event after successfully pushing identification
  information to peer [PR
  2030](https://github.com/libp2p/rust-libp2p/pull/2030).

# 0.28.0 [2021-03-17]

- Update `libp2p-swarm`.

- Update dependencies.

# 0.27.0 [2021-01-12]

- Update dependencies.

# 0.26.0 [2020-12-17]

- Update `libp2p-swarm` and `libp2p-core`.

# 0.25.0 [2020-11-25]

- Update `libp2p-swarm` and `libp2p-core`.

# 0.24.0 [2020-11-09]

- Update dependencies.

# 0.23.0 [2020-10-16]

- Update `libp2p-swarm` and `libp2p-core`.

# 0.22.0 [2020-09-09]

- Update `libp2p-swarm` and `libp2p-core`.

# 0.21.0 [2020-08-18]

- Bump `libp2p-core` and `libp2p-swarm` dependencies.

# 0.20.0 [2020-07-01]

- Updated dependencies.

# 0.19.2 [2020-06-22]

- Updated dependencies.<|MERGE_RESOLUTION|>--- conflicted
+++ resolved
@@ -8,14 +8,11 @@
 
 - Update to `libp2p-swarm` `v0.41.0`.
 
-<<<<<<< HEAD
 - Replace `Behaviour`'s `NetworkBehaviour` implemention `inject_*` methods with the new `on_*` methods.
   See [PR 3011].
 
 [PR 3011]: https://github.com/libp2p/rust-libp2p/pull/3011
-=======
 [PR 2995]: https://github.com/libp2p/rust-libp2p/pull/2995
->>>>>>> ba14ffdd
 
 # 0.40.0
 
