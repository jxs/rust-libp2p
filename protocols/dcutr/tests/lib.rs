--- conflicted
+++ resolved
@@ -152,24 +152,14 @@
     prelude = "libp2p_swarm::derive_prelude"
 )]
 struct Client {
-<<<<<<< HEAD
     relay: relay::client::Behaviour,
-    dcutr: dcutr::behaviour::Behaviour,
-=======
-    relay: client::Client,
     dcutr: dcutr::Behaviour,
->>>>>>> 13a59a38
 }
 
 #[derive(Debug)]
 enum ClientEvent {
-<<<<<<< HEAD
     Relay(relay::client::Event),
-    Dcutr(dcutr::behaviour::Event),
-=======
-    Relay(client::Event),
     Dcutr(dcutr::Event),
->>>>>>> 13a59a38
 }
 
 impl From<relay::client::Event> for ClientEvent {
