# 0.42.0 [unreleased]

- Update to `libp2p-core` `v0.38.0`.

- Update to `libp2p-swarm` `v0.41.0`.

<<<<<<< HEAD
- Update to `if-watch` `3.0.0` and both rename `TokioMdns` to `Behaviour` living in `tokio::Behaviour`,
and move and rename `Mdns` to `async_io::Behaviour`. See [PR 3096].

- Remove the remaning `Mdns` prefixes from types as per [discussion 2174].
  I.e the `Mdns` prefix has been removed from various types like `MdnsEvent`.
  Users should prefer importing the identify protocol as a module (`use libp2p::mdns;`),
  and refer to its types via `mdns::`. For example: `mdns::Behaviour` or `mdns::Event`.

[discussion 2174]: https://github.com/libp2p/rust-libp2p/discussions/2174
=======
- Use `trust-dns-proto` to parse DNS messages. See [PR 3102].

[PR 3102]: https://github.com/libp2p/rust-libp2p/pull/3102
>>>>>>> 43fdfe27

# 0.41.0

- Remove default features. If you previously depended on `async-io` you need to enable this explicitly now. See [PR 2918].

- Update to `libp2p-core` `v0.37.0`.

- Update to `libp2p-swarm` `v0.40.0`.

- Fix a bug that could cause a delay of ~10s until peers would get discovered when using the tokio runtime. See [PR 2939].

- Removed the `lazy_static` dependency. See [PR 2977].

- Update to `if-watch` `v2.0.0` and thus the `async` method `Mdns::new` and `TokioMdns::new` becomes synchronous. See [PR 2978].

[PR 3096]: https://github.com/libp2p/rust-libp2p/pull/3096
[PR 2918]: https://github.com/libp2p/rust-libp2p/pull/2918
[PR 2939]: https://github.com/libp2p/rust-libp2p/pull/2939
[PR 2977]: https://github.com/libp2p/rust-libp2p/pull/2977
[PR 2978]: https://github.com/libp2p/rust-libp2p/pull/2978

# 0.40.0

- Update to `libp2p-swarm` `v0.39.0`.

- Allow users to choose between async-io and tokio runtime
  in the mdns protocol implementation. `async-io` is a default
  feature, with an additional `tokio` feature  (see [PR 2748])

- Fix high CPU usage with Tokio library (see [PR 2748]).

- Update to `libp2p-core` `v0.36.0`.

[PR 2748]: https://github.com/libp2p/rust-libp2p/pull/2748

# 0.39.0

- Update to `libp2p-swarm` `v0.38.0`.
- Update to `if-watch` `v1.1.1`.

- Update to `libp2p-core` `v0.35.0`.

# 0.38.0

- Update to `libp2p-core` `v0.34.0`.

- Update to `libp2p-swarm` `v0.37.0`.

# 0.37.0

- Update to `libp2p-core` `v0.33.0`.

- Update to `libp2p-swarm` `v0.36.0`.

# 0.36.0

- Update to `libp2p-swarm` `v0.35.0`.

# 0.35.0 [2022-02-22]

- Update to `libp2p-core` `v0.32.0`.

- Update to `libp2p-swarm` `v0.34.0`.

- Merge NetworkBehaviour's inject_\* paired methods (see PR 2445).

[PR 2445]: https://github.com/libp2p/rust-libp2p/pull/2445

# 0.34.0 [2022-01-27]

- Update dependencies.

- Use a random alphanumeric string instead of the local peer ID for mDNS peer
  name (see [PR 2311]).

  Note that previous versions of `libp2p-mdns` expect the peer name to be a
  valid peer ID. Thus they will be unable to discover nodes running this new
  version of `libp2p-mdns`.

- Migrate to Rust edition 2021 (see [PR 2339]).

- Fix generation of peer expiration event and listen on specified IP version (see [PR 2359]).

- Support multiple interfaces (see [PR 2383]).

[PR 2339]: https://github.com/libp2p/rust-libp2p/pull/2339

[PR 2311]: https://github.com/libp2p/rust-libp2p/pull/2311/

[PR 2359]: https://github.com/libp2p/rust-libp2p/pull/2359

[PR 2383]: https://github.com/libp2p/rust-libp2p/pull/2383

# 0.33.0 [2021-11-16]

- Update dependencies.

# 0.32.0 [2021-11-01]

- Make default features of `libp2p-core` optional.
  [PR 2181](https://github.com/libp2p/rust-libp2p/pull/2181)

- Update dependencies.

- Add support for IPv6. To enable set the multicast address
  in `MdnsConfig` to `IPV6_MDNS_MULTICAST_ADDRESS`.
  See [PR 2161] for details.

- Prevent timers from firing at the same time. See [PR 2212] for details.

[PR 2161]: https://github.com/libp2p/rust-libp2p/pull/2161/
[PR 2212]: https://github.com/libp2p/rust-libp2p/pull/2212/

# 0.31.0 [2021-07-12]

- Update dependencies.

# 0.30.2 [2021-05-06]

- Fix discovered event emission.
  [PR 2065](https://github.com/libp2p/rust-libp2p/pull/2065)

# 0.30.1 [2021-04-21]

- Fix timely discovery of peers after listening on a new address.
  [PR 2053](https://github.com/libp2p/rust-libp2p/pull/2053/)

# 0.30.0 [2021-04-13]

- Derive `Debug` and `Clone` for `MdnsConfig`.

- Update `libp2p-swarm`.

# 0.29.0 [2021-03-17]

- Introduce `MdnsConfig` with configurable TTL of discovered peer
  records and configurable multicast query interval. The default
  query interval is increased from 20 seconds to 5 minutes, to
  significantly reduce bandwidth usage. To ensure timely peer
  discovery in the majority of cases, a multicast query is
  initiated whenever a change on a network interface is detected,
  which includes MDNS initialisation at node startup. If necessary
  the MDNS query interval can be reduced via the `MdnsConfig`.
  The `MdnsService` has been removed from the public API, making
  it compulsory that all uses occur through the `Mdns` `NetworkBehaviour`.
  An `MdnsConfig` must now be given to `Mdns::new()`.
  [PR 1977](https://github.com/libp2p/rust-libp2p/pull/1977).

- Update `libp2p-swarm`.

# 0.28.1 [2021-02-15]

- Update dependencies.

# 0.28.0 [2021-01-12]

- Update dependencies.

# 0.27.0 [2020-12-17]

- Update `libp2p-swarm` and `libp2p-core`.

# 0.26.0 [2020-12-08]

- Create multiple multicast response packets as required to avoid
  hitting the limit of 9000 bytes per MDNS packet.
  [PR 1877](https://github.com/libp2p/rust-libp2p/pull/1877).

- Detect interface changes and join the MDNS multicast
  group on all interfaces as they become available.
  [PR 1830](https://github.com/libp2p/rust-libp2p/pull/1830).

- Replace the use of macros for abstracting over `tokio`
  and `async-std` with the use of `async-io`. As a result
  there may now be an additional reactor thread running
  called `async-io` when using `tokio`, with the futures
  still being polled by the `tokio` runtime.
  [PR 1830](https://github.com/libp2p/rust-libp2p/pull/1830).

# 0.25.0 [2020-11-25]

- Update `libp2p-swarm` and `libp2p-core`.

# 0.24.0 [2020-11-09]

- Update dependencies.

# 0.23.0 [2020-10-16]

- Update `libp2p-swarm` and `libp2p-core`.

- Double receive buffer to 4KiB. [PR 1779](https://github.com/libp2p/rust-libp2p/pull/1779/files).

# 0.22.0 [2020-09-09]

- Update `libp2p-swarm` and `libp2p-core`.

# 0.21.0 [2020-08-18]

- Bump `libp2p-core` and `libp2p-swarm` dependencies.

- Allow libp2p-mdns to use either async-std or tokio to drive required UDP
  socket ([PR 1699](https://github.com/libp2p/rust-libp2p/pull/1699)).

# 0.20.0 [2020-07-01]

- Updated dependencies.

# 0.19.2 [2020-06-22]

- Updated dependencies.<|MERGE_RESOLUTION|>--- conflicted
+++ resolved
@@ -4,7 +4,6 @@
 
 - Update to `libp2p-swarm` `v0.41.0`.
 
-<<<<<<< HEAD
 - Update to `if-watch` `3.0.0` and both rename `TokioMdns` to `Behaviour` living in `tokio::Behaviour`,
 and move and rename `Mdns` to `async_io::Behaviour`. See [PR 3096].
 
@@ -13,12 +12,10 @@
   Users should prefer importing the identify protocol as a module (`use libp2p::mdns;`),
   and refer to its types via `mdns::`. For example: `mdns::Behaviour` or `mdns::Event`.
 
+- Use `trust-dns-proto` to parse DNS messages. See [PR 3102].
+
 [discussion 2174]: https://github.com/libp2p/rust-libp2p/discussions/2174
-=======
-- Use `trust-dns-proto` to parse DNS messages. See [PR 3102].
-
 [PR 3102]: https://github.com/libp2p/rust-libp2p/pull/3102
->>>>>>> 43fdfe27
 
 # 0.41.0
 
