--- conflicted
+++ resolved
@@ -4,26 +4,24 @@
 
 - Update to `libp2p-swarm` `v0.41.0`.
 
-<<<<<<< HEAD
 - Update to `if-watch` `3.0.0` and both rename `TokioMdns` to `Behaviour` living in `tokio::Behaviour`,
 and move and rename `Mdns` to `async_io::Behaviour`. See [PR 3096].
 
 - Remove the remaning `Mdns` prefixes from types as per [discussion 2174].
   I.e the `Mdns` prefix has been removed from various types like `MdnsEvent`.
-  Users should prefer importing the identify protocol as a module (`use libp2p::mdns;`),
+  Users should prefer importing the mdns protocol as a module (`use libp2p::mdns;`),
   and refer to its types via `mdns::`. For example: `mdns::Behaviour` or `mdns::Event`.
 
 - Use `trust-dns-proto` to parse DNS messages. See [PR 3102].
 
-[discussion 2174]: https://github.com/libp2p/rust-libp2p/discussions/2174
-=======
 - Replace `GenMdns`'s `NetworkBehaviour` implemention `inject_*` methods with the new `on_*` methods.
   See [PR 3011].
 
 - Use `trust-dns-proto` to parse DNS messages. See [PR 3102].
 
+[discussion 2174]: https://github.com/libp2p/rust-libp2p/discussions/2174
+[PR 3096]: https://github.com/libp2p/rust-libp2p/pull/3096
 [PR 3011]: https://github.com/libp2p/rust-libp2p/pull/3011
->>>>>>> 3df3c88f
 [PR 3102]: https://github.com/libp2p/rust-libp2p/pull/3102
 
 # 0.41.0
@@ -40,7 +38,6 @@
 
 - Update to `if-watch` `v2.0.0` and thus the `async` method `Mdns::new` and `TokioMdns::new` becomes synchronous. See [PR 2978].
 
-[PR 3096]: https://github.com/libp2p/rust-libp2p/pull/3096
 [PR 2918]: https://github.com/libp2p/rust-libp2p/pull/2918
 [PR 2939]: https://github.com/libp2p/rust-libp2p/pull/2939
 [PR 2977]: https://github.com/libp2p/rust-libp2p/pull/2977
