// Copyright 2020 Parity Technologies (UK) Ltd.
// Copyright 2021 Protocol Labs.
//
// Permission is hereby granted, free of charge, to any person obtaining a
// copy of this software and associated documentation files (the "Software"),
// to deal in the Software without restriction, including without limitation
// the rights to use, copy, modify, merge, publish, distribute, sublicense,
// and/or sell copies of the Software, and to permit persons to whom the
// Software is furnished to do so, subject to the following conditions:
//
// The above copyright notice and this permission notice shall be included in
// all copies or substantial portions of the Software.
//
// THE SOFTWARE IS PROVIDED "AS IS", WITHOUT WARRANTY OF ANY KIND, EXPRESS
// OR IMPLIED, INCLUDING BUT NOT LIMITED TO THE WARRANTIES OF MERCHANTABILITY,
// FITNESS FOR A PARTICULAR PURPOSE AND NONINFRINGEMENT. IN NO EVENT SHALL THE
// AUTHORS OR COPYRIGHT HOLDERS BE LIABLE FOR ANY CLAIM, DAMAGES OR OTHER
// LIABILITY, WHETHER IN AN ACTION OF CONTRACT, TORT OR OTHERWISE, ARISING
// FROM, OUT OF OR IN CONNECTION WITH THE SOFTWARE OR THE USE OR OTHER
// DEALINGS IN THE SOFTWARE.

use clap::Parser;
use futures::executor::block_on;
use futures::stream::StreamExt;
use libp2p::core::upgrade;
use libp2p::identify;
use libp2p::multiaddr::Protocol;
use libp2p::relay::v2::relay::{self, Relay};
use libp2p::swarm::{Swarm, SwarmEvent};
use libp2p::tcp::TcpTransport;
use libp2p::{identity, NetworkBehaviour, PeerId};
use libp2p::{noise, Multiaddr};
use libp2p::{ping, Transport};
use std::error::Error;
use std::net::{Ipv4Addr, Ipv6Addr};

fn main() -> Result<(), Box<dyn Error>> {
    env_logger::init();

    let opt = Opt::parse();
    println!("opt: {:?}", opt);

    // Create a static known PeerId based on given secret
    let local_key: identity::Keypair = generate_ed25519(opt.secret_key_seed);
    let local_peer_id = PeerId::from(local_key.public());
    println!("Local peer id: {:?}", local_peer_id);

    let tcp_transport = TcpTransport::default();

    let transport = tcp_transport
        .upgrade(upgrade::Version::V1)
        .authenticate(
            noise::NoiseAuthenticated::xx(&local_key)
                .expect("Signing libp2p-noise static DH keypair failed."),
        )
        .multiplex(libp2p::yamux::YamuxConfig::default())
        .boxed();

    let behaviour = Behaviour {
        relay: Relay::new(local_peer_id, Default::default()),
<<<<<<< HEAD
        ping: Ping::new(PingConfig::new()),
        identify: identify::Behaviour::new(identify::Config::new(
=======
        ping: ping::Behaviour::new(ping::Config::new()),
        identify: Identify::new(IdentifyConfig::new(
>>>>>>> 1da75b2b
            "/TODO/0.0.1".to_string(),
            local_key.public(),
        )),
    };

    let mut swarm = Swarm::new(transport, behaviour, local_peer_id);

    // Listen on all interfaces
    let listen_addr = Multiaddr::empty()
        .with(match opt.use_ipv6 {
            Some(true) => Protocol::from(Ipv6Addr::UNSPECIFIED),
            _ => Protocol::from(Ipv4Addr::UNSPECIFIED),
        })
        .with(Protocol::Tcp(opt.port));
    swarm.listen_on(listen_addr)?;

    block_on(async {
        loop {
            match swarm.next().await.expect("Infinite Stream.") {
                SwarmEvent::Behaviour(Event::Relay(event)) => {
                    println!("{:?}", event)
                }
                SwarmEvent::NewListenAddr { address, .. } => {
                    println!("Listening on {:?}", address);
                }
                _ => {}
            }
        }
    })
}

#[derive(NetworkBehaviour)]
#[behaviour(out_event = "Event", event_process = false)]
struct Behaviour {
    relay: Relay,
<<<<<<< HEAD
    ping: Ping,
    identify: identify::Behaviour,
=======
    ping: ping::Behaviour,
    identify: Identify,
>>>>>>> 1da75b2b
}

#[derive(Debug)]
enum Event {
<<<<<<< HEAD
    Ping(PingEvent),
    Identify(identify::Event),
=======
    Ping(ping::Event),
    Identify(IdentifyEvent),
>>>>>>> 1da75b2b
    Relay(relay::Event),
}

impl From<ping::Event> for Event {
    fn from(e: ping::Event) -> Self {
        Event::Ping(e)
    }
}

impl From<identify::Event> for Event {
    fn from(e: identify::Event) -> Self {
        Event::Identify(e)
    }
}

impl From<relay::Event> for Event {
    fn from(e: relay::Event) -> Self {
        Event::Relay(e)
    }
}

fn generate_ed25519(secret_key_seed: u8) -> identity::Keypair {
    let mut bytes = [0u8; 32];
    bytes[0] = secret_key_seed;

    let secret_key = identity::ed25519::SecretKey::from_bytes(&mut bytes)
        .expect("this returns `Err` only if the length is wrong; the length is correct; qed");
    identity::Keypair::Ed25519(secret_key.into())
}

#[derive(Debug, Parser)]
#[clap(name = "libp2p relay")]
struct Opt {
    /// Determine if the relay listen on ipv6 or ipv4 loopback address. the default is ipv4
    #[clap(long)]
    use_ipv6: Option<bool>,

    /// Fixed value to generate deterministic peer id
    #[clap(long)]
    secret_key_seed: u8,

    /// The port used to listen on all interfaces
    #[clap(long)]
    port: u16,
}<|MERGE_RESOLUTION|>--- conflicted
+++ resolved
@@ -58,13 +58,8 @@
 
     let behaviour = Behaviour {
         relay: Relay::new(local_peer_id, Default::default()),
-<<<<<<< HEAD
-        ping: Ping::new(PingConfig::new()),
+        ping: ping::Behaviour::new(ping::Config::new()),
         identify: identify::Behaviour::new(identify::Config::new(
-=======
-        ping: ping::Behaviour::new(ping::Config::new()),
-        identify: Identify::new(IdentifyConfig::new(
->>>>>>> 1da75b2b
             "/TODO/0.0.1".to_string(),
             local_key.public(),
         )),
@@ -100,24 +95,14 @@
 #[behaviour(out_event = "Event", event_process = false)]
 struct Behaviour {
     relay: Relay,
-<<<<<<< HEAD
-    ping: Ping,
+    ping: ping::Behaviour,
     identify: identify::Behaviour,
-=======
-    ping: ping::Behaviour,
-    identify: Identify,
->>>>>>> 1da75b2b
 }
 
 #[derive(Debug)]
 enum Event {
-<<<<<<< HEAD
-    Ping(PingEvent),
+    Ping(ping::Event),
     Identify(identify::Event),
-=======
-    Ping(ping::Event),
-    Identify(IdentifyEvent),
->>>>>>> 1da75b2b
     Relay(relay::Event),
 }
 
