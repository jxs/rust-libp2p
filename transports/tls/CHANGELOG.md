## 0.4.0

<<<<<<< HEAD
- Upgrade `rustls` to `0.23`. See [PR XXXX](https://github.com/libp2p/rust-libp2p/pull/XXXX)
=======
- Upgrade `rustls` to `0.23`. See [PR 5385](https://github.com/libp2p/rust-libp2p/pull/5385)
>>>>>>> 6c2eacae

## 0.3.0

- Migrate to `{In,Out}boundConnectionUpgrade` traits.
  See [PR 4695](https://github.com/libp2p/rust-libp2p/pull/4695).

## 0.2.1

- Switch from webpki to rustls-webpki.
  This is a part of the resolution of the [RUSTSEC-2023-0052].
  See [PR 4381].

[PR 4381]: https://github.com/libp2p/rust-libp2p/pull/4381
[RUSTSEC-2023-0052]: https://rustsec.org/advisories/RUSTSEC-2023-0052.html

## 0.2.0

- Raise MSRV to 1.65.
  See [PR 3715].

[PR 3715]: https://github.com/libp2p/rust-libp2p/pull/3715

## 0.1.0

- Promote to `v0.1.0`.

## 0.1.0-alpha.2

- Update to `libp2p-core` `v0.39.0`.

## 0.1.0-alpha

Initial release.<|MERGE_RESOLUTION|>--- conflicted
+++ resolved
@@ -1,10 +1,6 @@
 ## 0.4.0
 
-<<<<<<< HEAD
-- Upgrade `rustls` to `0.23`. See [PR XXXX](https://github.com/libp2p/rust-libp2p/pull/XXXX)
-=======
 - Upgrade `rustls` to `0.23`. See [PR 5385](https://github.com/libp2p/rust-libp2p/pull/5385)
->>>>>>> 6c2eacae
 
 ## 0.3.0
 
