--- conflicted
+++ resolved
@@ -9,23 +9,13 @@
 exclude = ["src/test_assets"]
 
 [dependencies]
-<<<<<<< HEAD
-futures = { version = "0.3.30", default-features = false }
+futures = { workspace = true, default-features = false }
 futures-rustls = "0.26.0"
 libp2p-core = { workspace = true }
 libp2p-identity = { workspace = true }
 rcgen = "0.11.3"
 ring = "0.17.8"
-thiserror = "1.0.58"
-=======
-futures = { workspace = true, default-features = false }
-futures-rustls = "0.24.0"
-libp2p-core = { workspace = true }
-libp2p-identity = { workspace = true }
-rcgen = "0.11.3"
-ring = "0.16.20"
 thiserror = "1.0.59"
->>>>>>> c6c09ad7
 webpki = { version = "0.101.4", package = "rustls-webpki", features = ["std"] }
 x509-parser = "0.16.0"
 yasna = "0.5.2"
